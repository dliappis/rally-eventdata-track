<<<<<<< HEAD
{# The following track-params are supported:
index_alias: used by the `rollover_custom_alias` operation. Defaults to `elasticlogs_q_write`.
rollover_max_age: used by the `rollover_custom_alias` operation. Defaults to `1d`.
rollover_max_size: used by the `rollover_custom_alias` operation. Defaults to `30gb`.
indices_delete_pattern: used by the `delete_rolledover_index_pattern` operation. Defaults to `elasticlogs_q-*`.
max_rolledover_indices: used by the `delete_rolledover_index_pattern` operation. Defaults to `20`.
rolledover_indices_suffix_separator: used by the `delete_rolledover_index_pattern` operation. Defaults to `-`.
#}
=======
{% set p_disk_type = disk_type | default('ssd') | lower %}
{% set p_translog_sync = translog_sync | default('request') | lower %}
>>>>>>> 78d4baaa

{% set p_disk_type = disk_type | default('ssd') | lower %}
{
  "name": "index-append-50000",
  "operation-type": "bulk",
  "param-source": "elasticlogs_bulk",
  "bulk-size": 50000
},
{
  "name": "index-append-20000",
  "operation-type": "bulk",
  "param-source": "elasticlogs_bulk",
  "bulk-size": 20000
},
{
  "name": "index-append-10000",
  "operation-type": "bulk",
  "param-source": "elasticlogs_bulk",
  "bulk-size": 10000
},
{
  "name": "index-append-5000",
  "operation-type": "bulk",
  "param-source": "elasticlogs_bulk",
  "bulk-size": 5000
},
{
  "name": "index-append-2000",
  "operation-type": "bulk",
  "param-source": "elasticlogs_bulk",
  "bulk-size": 2000
},
{
  "name": "index-append-1000",
  "operation-type": "bulk",
  "param-source": "elasticlogs_bulk",
  "bulk-size": 1000
},
{
  "name": "index-append-500",
  "operation-type": "bulk",
  "param-source": "elasticlogs_bulk",
  "bulk-size": 500
},
{
  "name": "index-append-250",
  "operation-type": "bulk",
  "param-source": "elasticlogs_bulk",
  "bulk-size": 250
},
{
  "name": "index-append-125",
  "operation-type": "bulk",
  "param-source": "elasticlogs_bulk",
  "bulk-size": 125
},
{
  "name": "index-append-1000-shard-sizing",
  "operation-type": "bulk",
  "param-source": "elasticlogs_bulk",
  "index": "elasticlogs",
  "starting_point": "2017-01-01:02:00:00",
  "end_point": "2017-01-01:12:00:00",
  "bulk-size": 1000
},
{
  "name": "index-append-1000-elasticlogs_q_write",
  "operation-type": "bulk",
  "param-source": "elasticlogs_bulk",
  "index": "elasticlogs_q_write",
  "bulk-size": 1000
},
{
  "name": "index-append-1000-elasticlogs_i_write",
  "operation-type": "bulk",
  "param-source": "elasticlogs_bulk",
  "index": "elasticlogs_i_write",
  "bulk-size": 1000
},
{
  "name": "create_elasticlogs_q_write",
  "operation-type": "createindex",
  "index_name": "elasticlogs_q-000001",
  "alias": "elasticlogs_q_write",
  "index_template_body": {
    "template": "elasticlogs_q-*",
    "settings": {
      "index.refresh_interval": "5s",
      "index.codec": "best_compression",
      {% if (p_translog_sync != 'request') %}
      "index.translog.durability": "async",
      {% endif %}
      {% if (p_disk_type != 'ssd') %}
      "index.merge.scheduler.max_thread_count": 1,
      {% endif %}
      "index.number_of_replicas": {{ number_of_replicas | default(0) }},
      "index.number_of_shards": {{ shard_count | default(2) }}
    },
    "mappings":
      {% include "mappings.json" %}
    ,
    "aliases": {}
  },
  "index_template_name": "elasticlogs_q_write"
},
{
  "name": "create_elasticlogs_i_write",
  "operation-type": "createindex",
  "index_name": "elasticlogs_i-000001",
  "alias": "elasticlogs_i_write",
  "index_template_body": {
    "template": "elasticlogs_i-*",
    "settings": {
      "index.refresh_interval": "5s",
      "index.codec": "best_compression",
      {% if (p_translog_sync != 'request') %}
      "index.translog.durability": "async",
      {% endif %}
      {% if (p_disk_type != 'ssd') %}
      "index.merge.scheduler.max_thread_count": 1,
      {% endif %}
      "index.number_of_replicas": {{ number_of_replicas | default(0) }},
      "index.number_of_shards": {{ shard_count | default(2) }}
    },
    "mappings":
        {% include "mappings.json" %}
    ,
    "aliases": {}
  },
  "index_template_name": "elasticlogs_i_write"
},
{
  "name": "create_elasticlogs_index",
  "operation-type": "createindex",
  "index_name": "elasticlogs",
  "index_template_body": {
    "template": "elasticlogs",
    "settings": {
      "index.refresh_interval": "5s",
      "index.codec": "best_compression",
      {% if (p_translog_sync != 'request') %}
      "index.translog.durability": "async",
      {% endif %}
      {% if (p_disk_type != 'ssd') %}
      "index.merge.scheduler.max_thread_count": 1,
      {% endif %}
      "index.number_of_replicas": {{ number_of_replicas | default(0) }},
      "index.number_of_shards": {{ shard_count | default(1) }}
    },
    "mappings":
        {% include "mappings.json" %}
    ,
    "aliases": {}
  },
  "index_template_name": "elasticlogs"
},
{
  "name": "rollover_elasticlogs_q_write_100M",
  "operation-type": "rollover",
  "alias": "elasticlogs_q_write",
  "body": {
    "conditions": {
      "max_age":   "1d",
      "max_docs":  100000000
    }
  }
},
{
  "name": "rollover_elasticlogs_i_write_100M",
  "operation-type": "rollover",
  "alias": "elasticlogs_i_write",
  "body": {
    "conditions": {
      "max_age":   "1d",
      "max_docs":  100000000
    }
  }
},
{
  "name": "rollover_elasticlogs_q_write_50M",
  "operation-type": "rollover",
  "alias": "elasticlogs_q_write",
  "body": {
    "conditions": {
      "max_age":   "1d",
      "max_docs":  50000000
    }
  }
},
{
  "name": "rollover_elasticlogs_i_write_50M",
  "operation-type": "rollover",
  "alias": "elasticlogs_i_write",
  "body": {
    "conditions": {
      "max_age":   "1d",
      "max_docs":  50000000
    }
  }
},
{
  "name": "rollover_elasticlogs_q_write_10M",
  "operation-type": "rollover",
  "alias": "elasticlogs_q_write",
  "body": {
    "conditions": {
      "max_age":   "1d",
      "max_docs":  10000000
    }
  }
},
{
  "name": "rollover_elasticlogs_i_write_10M",
  "operation-type": "rollover",
  "alias": "elasticlogs_i_write",
  "body": {
    "conditions": {
      "max_age":   "1d",
      "max_docs":  10000000
    }
  }
},
{
  "name": "rollover_elasticlogs_q_write_50gb",
  "operation-type": "rollover",
  "alias": "elasticlogs_q_write",
  "body": {
    "conditions": {
      "max_age": "1d",
      "max_size": "50gb"
    }
  }
},
{
  "name": "rollover_custom_alias",
  "operation-type": "rollover",
  "alias": {{ index_alias | default("elasticlogs_q_write") | tojson }},
  "body": {
    "conditions": {
      "max_age": {{ rollover_max_age | default("1d") | tojson }},
      "max_size": {{ rollover_max_size | default("30gb") | tojson }}
    }
  }
},
{
  "name": "deleteindex_elasticlogs_i-*",
  "operation-type": "delete-index",
  "index": "elasticlogs_i-*"
},
{
  "name": "deleteindex_elasticlogs_q-*",
  "operation-type": "delete-index",
  "index": "elasticlogs_q-*"
},
{
  "name": "deleteindex_elasticlogs",
  "operation-type": "delete-index",
  "index": "elasticlogs"
},
{
  "name": "delete_rolledover_index_pattern",
  "operation-type": "delete_indices",
  "index_pattern": {{ indices_delete_pattern | default("elasticlogs_q-*") | tojson }},
  "max_indices": {{ max_rolledover_indices | default(20) | int | tojson }},
  "suffix_separator": {{ rolledover_indices_suffix_separator | default("-") | tojson }}
}<|MERGE_RESOLUTION|>--- conflicted
+++ resolved
@@ -1,4 +1,3 @@
-<<<<<<< HEAD
 {# The following track-params are supported:
 index_alias: used by the `rollover_custom_alias` operation. Defaults to `elasticlogs_q_write`.
 rollover_max_age: used by the `rollover_custom_alias` operation. Defaults to `1d`.
@@ -7,10 +6,8 @@
 max_rolledover_indices: used by the `delete_rolledover_index_pattern` operation. Defaults to `20`.
 rolledover_indices_suffix_separator: used by the `delete_rolledover_index_pattern` operation. Defaults to `-`.
 #}
-=======
 {% set p_disk_type = disk_type | default('ssd') | lower %}
 {% set p_translog_sync = translog_sync | default('request') | lower %}
->>>>>>> 78d4baaa
 
 {% set p_disk_type = disk_type | default('ssd') | lower %}
 {
